--- conflicted
+++ resolved
@@ -484,10 +484,6 @@
     from sqlalchemy import Column, Float, String
     from timely_beliefs import DBSensor
 
-<<<<<<< HEAD
-
-=======
->>>>>>> 800547f5
 
     class DBLocatedSensor(DBSensor):
         """A sensor with a location lat/long and location name"""
