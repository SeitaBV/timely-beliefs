# Timely beliefs

[![Build Status](https://travis-ci.com/SeitaBV/timely-beliefs.svg?branch=master)](https://travis-ci.com/SeitaBV/timely-beliefs)
[![Python Version](https://img.shields.io/pypi/pyversions/timely-beliefs.svg)](https://pypi.python.org/pypi/timely-beliefs)
[![Pypi Version](https://img.shields.io/pypi/v/timely-beliefs.svg)](https://pypi.python.org/pypi/timely-beliefs)
[![Code style: black](https://img.shields.io/badge/code%20style-black-000000.svg)](https://github.com/psf/black)

_Model data as beliefs (at a certain time) about events (at a certain time)._

The `timely-beliefs` package provides a convenient data model for numerical time series,
that is both simple enough for humans to understand and sufficiently rich for forecasting and machine learning.
The data model is an extended [pandas](https://pandas.pydata.org/) DataFrame that assigns properties and index levels to describe:

- [What the data is about](timely_beliefs/docs/timing.md/#events-and-sensors)
- Who (or what) created the data
- [When the data was created](timely_beliefs/docs/timing.md/#beliefs-in-physics)
- [How certain they were](timely_beliefs/docs/confidence.md)

Getting started (or try one of the [other ways to create a BeliefsDataFrame](timely_beliefs/docs/init.md)):

    >>> import timely_beliefs as tb
    >>> bdf = tb.BeliefsDataFrame([tb.TimedBelief(tb.Sensor("Indoor temperature", "°C"), tb.BeliefSource("Thermometer"), 21, event_time="2000-03-05 11:00Z", belief_horizon="0H")])
    >>> print(bdf)
                                                                                            event_value
    event_start               belief_time               source      cumulative_probability             
    2000-03-05 11:00:00+00:00 2000-03-05 11:00:00+00:00 Thermometer 0.5                              21

The package contains the following functionality:

- [A model for time series data](#the-data-model), suitable for a notebook or a [database-backed](#database-storage) program (using [sqlalchemy](https://sqlalche.me))
- [Selecting/querying beliefs](timely_beliefs/docs/slicing.md), e.g. those held at a certain moment in time
- [Computing accuracy](#accuracy), e.g. against after-the-fact knowledge, also works with probabilistic forecasts
- [Resampling time series with uncertainty](timely_beliefs/docs/resampling.md/) (experimental)
- [Visualising time series and accuracy metrics](#visualisation) (experimental)

Some use cases of the package:

- Clearly distinguish forecasts from rolling forecasts.
- Analyse your predictive power by showing forecast accuracy as you approach an event.
- Learn **when** someone is a bad predictor.
- Evaluate the risk of being wrong about an event.

Check out [our interactive demonstration](https://forecasting-accuracy.seita.nl/#/demo) comparing forecasting models for renewable energy production.
These visuals are created simply by calling the plot method on our BeliefsDataFrame, using the visualisation library [Altair](https://altair-viz.github.io/).

![Comparing wind speed forecasting models](timely_beliefs/docs/comparing_wind_speed_forecasting_models.png)

## Table of contents

1. [The data model](#the-data-model)
1. [Database storage](#database-storage)
1. [Accuracy](#accuracy)
<<<<<<< HEAD
   1. [Accuracy and error metrics](#accuracy-and-error-metrics)
   1. [Probabilistic forecasts](#probabilistic-forecasts)
   1. [Probabilistic reference](#probabilistic-reference)
   1. [Viewpoints](#viewpoints)
1. [Generating new forecasts](#generating-new-forecasts)
=======
>>>>>>> 97957f91
1. [Visualisation](#visualisation)
1. [Development](#development)

## The data model

The BeliefsDataFrame is the basic data model that represents data as probabilistic beliefs about events.
It is an extended pandas DataFrame with the following index levels:

- `event_start`; keeping track of the time of whatever it is that the data point describes (an event)
- `belief_time`; keeping track of the time at which the data point was created (a belief)
- `source`; keeping track of who or what created the data point (a source)
- `cumulative_probability`; keeping track of the confidence in the data point (a probability)

Together these index levels describe data points as probabilistic beliefs.
Because of the sparse representation of index levels (a clever default setting in pandas) we get clean-looking data,
as we show here in a printout of the example BeliefsDataFrame in our examples module:

    >>> import timely_beliefs
    >>> df = timely_beliefs.examples.example_df
    >>> df.head(8)
                                                                                         event_value
    event_start               belief_time               source   cumulative_probability
    2000-01-03 09:00:00+00:00 2000-01-01 00:00:00+00:00 Source A 0.1587                           90
                                                                 0.5000                          100
                                                                 0.8413                          110
                                                        Source B 0.5000                            0
                                                                 1.0000                          100
                              2000-01-01 01:00:00+00:00 Source A 0.1587                           99
                                                                 0.5000                          100
                                                                 0.8413                          101

The first 8 entries of this BeliefsDataFrame show beliefs about a single event.
Beliefs were formed by two distinct sources (A and B), with the first updating its beliefs at a later time.
Source A first thought the value of this event would be 100 ± 10 (the probabilities suggest a normal distribution),
and then increased its accuracy by lowering the standard deviation to 1.
Source B thought the value would be equally likely to be 0 or 100.

More information about what actually constitutes an event is stored as metadata in the BeliefsDataFrame.
The sensor property keeps track of invariable information such as the unit of the data and the resolution of events.

    >>> df.sensor
    <Sensor: Sensor 1>

Currently a BeliefsDataFrame contains data about a single sensor only.
_For a future release we are considering adding the sensor as another index level,
to offer out-of-the-box support for aggregating over multiple sensors._


- [Read more about how to create a BeliefsDataFrame.](timely_beliefs/docs/init.md)
- [Read more about how the DataFrame is keeping track of time.](timely_beliefs/docs/timing.md)
- [Read more about how the DataFrame is keeping track of confidence.](timely_beliefs/docs/confidence.md)
- [Discover convenient slicing methods (e.g. to show a rolling horizon forecast).](timely_beliefs/docs/slicing.md)
- [Serve your data fast by resampling (while taking into account auto-correlation).](timely_beliefs/docs/resampling.md)
- [Track where your data comes from, by following its lineage.](timely_beliefs/docs/lineage.md)

## Database storage

All of the above can be done with `TimedBelief` objects in a `BeliefsDataFrame`.
However, if you are dealing with a lot of data and need performance, you'll want to persist your belief data in a database.

[Read more about how timely-beliefs supports this.](timely_beliefs/docs/db.md)

## Accuracy

The accuracy of a belief is defined with respect to some reference.
The default reference is the most recent belief held by the same source,
but it is possible to set beliefs held by a specific source at a specific time to serve as the reference instead.

There are two common use cases for wanting to know the accuracy of beliefs,
each with a different viewpoint.
With a rolling viewpoint, you get the accuracy of beliefs at a certain `belief_horizon` before (or after) `knowledge_time`,
for example, some days before each event ends.

    >>> df.rolling_viewpoint_accuracy(timedelta(days=2, hours=9), reference_source=df.lineage.sources[0])
                     mae      mape      wape
    source
    Source A    1.482075  0.014821  0.005928
    Source B  125.853250  0.503413  0.503413

With a fixed viewpoint, you get the accuracy of beliefs held at a certain `belief_time`.

    >>> df.fixed_viewpoint_accuracy(datetime(2000, 1, 2, tzinfo=utc), reference_source=df.lineage.sources[0])
                    mae      mape      wape
    source
    Source A    0.00000  0.000000  0.000000
    Source B  125.85325  0.503413  0.503413

<<<<<<< HEAD
## Generating new forecasts

Using the `generate.py` function, new forecasts can be generated using a BeliefsDataFrame. <br>
csv files containing timely beliefs or observations can be converted to a BeliefsDataFrame using the `csv_as_belief` function.

      >>> csv_file = 'energy_data.csv'
      >>> df = csv_as_belief(csv_file,-9,None)
 
The function takes a `belief_time`, an `event_start` and an optional `event_end`. When the event_end is omitted a single forecast will be generated instead of a forecast period.

      >>> belief_time = datetime.datetime(2015, 1, 1, 16,15, tzinfo=pytz.utc)
      >>> event_start = datetime.datetime(2019, 6, 30, 13,0, tzinfo=pytz.utc)
      >>> event_end = datetime.datetime(2019, 6, 30, 15,15, tzinfo=pytz.utc)
      >>> new_df = main(df, belief_time, event_start, event_end)
      >>> print(new_df)
                                                                                          event_value
      event_start               belief_time               source cumulative_probability             
      2019-06-30 13:00:00+00:00 2015-01-01 16:15:00+00:00 test1  0.5                          12.975
      2019-06-30 13:15:00+00:00 2015-01-01 16:15:00+00:00 test2  0.5                          12.975
      2019-06-30 13:30:00+00:00 2015-01-01 16:15:00+00:00 test3  0.5                          12.975
      2019-06-30 13:45:00+00:00 2015-01-01 16:15:00+00:00 test4  0.5                          12.975
      2019-06-30 14:00:00+00:00 2015-01-01 16:15:00+00:00 test5  0.5                          12.975
      2019-06-30 14:15:00+00:00 2015-01-01 16:15:00+00:00 test6  0.5                          12.975
      2019-06-30 14:30:00+00:00 2015-01-01 16:15:00+00:00 test7  0.5                          12.975
      2019-06-30 14:45:00+00:00 2015-01-01 16:15:00+00:00 test8  0.5                          12.975
      2019-06-30 15:00:00+00:00 2015-01-01 16:15:00+00:00 test9  0.5                          12.975
      2019-06-30 15:15:00+00:00 2015-01-01 16:15:00+00:00 test10 0.5                          12.975
=======
For an intuitive representation of accuracy that works in many cases, we suggest to use:

    >>> `df["accuracy"] = 1 - df["wape"]`

[A more detailed discussion of accuracy and error metrics can be found here.](timely_beliefs/docs/accuracy.md)
>>>>>>> 97957f91

## Visualisation

Create interactive charts using [Altair](http://altair-viz.github.io) and view them in your browser.

    >>> chart = df.plot(reference_source=df.lineage.sources[0], show_accuracy=True)
    >>> chart.serve()

This will create an interactive Vega-Lite chart like the one in the screenshot at the top of this Readme.

[Read more about built-in visualisation such as ridgeline plots.](timely_beliefs/docs/viz.md)

![Ridgeline fixed viewpoint](timely_beliefs/docs/fixed_viewpoint_ridgeline.png "Fixed viewpoint")

## Development

The `timely_beliefs` package runs on `pandas>=1.1.5`.
Contact us if you need support for older versions.
We welcome other contributions to `timely_beliefs`.

[See our developer docs for details.](dev/dev.md)<|MERGE_RESOLUTION|>--- conflicted
+++ resolved
@@ -50,15 +50,8 @@
 1. [The data model](#the-data-model)
 1. [Database storage](#database-storage)
 1. [Accuracy](#accuracy)
-<<<<<<< HEAD
-   1. [Accuracy and error metrics](#accuracy-and-error-metrics)
-   1. [Probabilistic forecasts](#probabilistic-forecasts)
-   1. [Probabilistic reference](#probabilistic-reference)
-   1. [Viewpoints](#viewpoints)
+1. [Visualisation](#visualisation)
 1. [Generating new forecasts](#generating-new-forecasts)
-=======
->>>>>>> 97957f91
-1. [Visualisation](#visualisation)
 1. [Development](#development)
 
 ## The data model
@@ -145,7 +138,12 @@
     Source A    0.00000  0.000000  0.000000
     Source B  125.85325  0.503413  0.503413
 
-<<<<<<< HEAD
+For an intuitive representation of accuracy that works in many cases, we suggest to use:
+
+    >>> `df["accuracy"] = 1 - df["wape"]`
+
+[A more detailed discussion of accuracy and error metrics can be found here.](timely_beliefs/docs/accuracy.md)
+
 ## Generating new forecasts
 
 Using the `generate.py` function, new forecasts can be generated using a BeliefsDataFrame. <br>
@@ -173,13 +171,6 @@
       2019-06-30 14:45:00+00:00 2015-01-01 16:15:00+00:00 test8  0.5                          12.975
       2019-06-30 15:00:00+00:00 2015-01-01 16:15:00+00:00 test9  0.5                          12.975
       2019-06-30 15:15:00+00:00 2015-01-01 16:15:00+00:00 test10 0.5                          12.975
-=======
-For an intuitive representation of accuracy that works in many cases, we suggest to use:
-
-    >>> `df["accuracy"] = 1 - df["wape"]`
-
-[A more detailed discussion of accuracy and error metrics can be found here.](timely_beliefs/docs/accuracy.md)
->>>>>>> 97957f91
 
 ## Visualisation
 
