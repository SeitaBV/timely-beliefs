--- conflicted
+++ resolved
@@ -1,81 +1,4 @@
 import setuptools
 
-<<<<<<< HEAD
-from setuptools import find_packages, setup
-
-
-def get_numpy_version():
-    """numpy's setup requires minimal Python versions"""
-    if sys.version_info[:2] <= (3, 6):
-        return "numpy==1.19.5"
-    if sys.version_info[:2] <= (3, 7):
-        return "numpy==1.21.4"
-    return "numpy<1.23"
-
-
-def get_scipy_version():
-    """scipy's setup requires minimal Python versions"""
-    if sys.version_info[:2] <= (3, 6):
-        return "scipy<1.6"
-    if sys.version_info[:2] == (3, 7):
-        return "scipy<1.8"
-    return "scipy"
-
-
-setup(
-    name="timely-beliefs",
-    description="Data modelled as beliefs (at a certain time) about events (at a certain time).",
-    author="Seita BV",
-    author_email="felix@seita.nl",
-    url="https://github.com/seitabv/timely-beliefs",
-    keywords=[
-        "time series",
-        "forecasting",
-        "analytics",
-        "visualization",
-        "uncertainty",
-        "lineage",
-    ],
-    python_requires=">=3.8",  # not enforced, just info. 3.6 and 3.7 are possible to install, but we don't support
-    install_requires=[
-        "importlib_metadata",
-        "pytz",
-        # https://pandas.pydata.org/pandas-docs/stable/whatsnew/v1.2.0.html#increased-minimum-version-for-python
-        "pandas>=1.1.5,<1.2"
-        if sys.version_info[:2] == (3, 6)
-        else "pandas>=1.1.5,<1.3",
-        get_numpy_version(),
-        get_scipy_version(),
-        "SQLAlchemy",
-        "psycopg2-binary",
-        "isodate",
-        "openturns",
-        "properscoring",
-        "altair>=4.0.0",
-        "selenium",
-    ],
-    setup_requires=["setuptools_scm"],
-    use_scm_version={"local_scheme": "no-local-version"},  # handled by setuptools_scm
-    packages=find_packages(),
-    include_package_data=True,  # now setuptools_scm adds all files under source control
-    classifiers=[
-        "Programming Language :: Python",
-        "Programming Language :: Python :: 3",
-        "Programming Language :: Python :: 3.8",
-        "Programming Language :: Python :: 3.9",
-        "Development Status :: 3 - Alpha",
-        "Intended Audience :: Developers",
-        "License :: OSI Approved :: MIT License",
-        "Operating System :: OS Independent",
-        "Topic :: Software Development :: Libraries :: Python Modules",
-        "Topic :: Scientific/Engineering :: Information Analysis",
-    ],
-    long_description="""\
-    Model to represent data as beliefs about events, stored in the form of
-    a multi-index pandas DataFrame enriched with attributes to get out convenient representations of the data.
-    """,
-)
-=======
 if __name__ == "__main__":
-    setuptools.setup()
->>>>>>> 76a26d5d
+    setuptools.setup()