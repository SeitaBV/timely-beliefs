--- conflicted
+++ resolved
@@ -35,12 +35,8 @@
         "altair>=4.0.0",
         "selenium",
     ],
-<<<<<<< HEAD
-    setup_requires=["pytest-runner", "setuptools_scm"],
-    tests_require=["pytest"],
+    setup_requires=["setuptools_scm"],
     use_scm_version={"local_scheme": "no-local-version"},  # handled by setuptools_scm
-=======
->>>>>>> 528e02ae
     packages=[
         "timely_beliefs",
         "timely_beliefs.beliefs",
