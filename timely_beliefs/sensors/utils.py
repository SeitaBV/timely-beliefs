--- conflicted
+++ resolved
@@ -1,11 +1,6 @@
 from datetime import datetime, timedelta
-<<<<<<< HEAD
-from inspect import getmembers, isfunction
-from typing import Optional, Union
-=======
 from inspect import getmembers, isfunction, getfullargspec
 from typing import Optional, Tuple, Union
->>>>>>> 766bcd45
 
 from isodate import (
     ISO8601Error,
