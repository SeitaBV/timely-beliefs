--- conflicted
+++ resolved
@@ -1,24 +1,15 @@
-<<<<<<< HEAD
-from typing import List
+from typing import List, Optional
 from datetime import timedelta
 
 import pandas as pd
+import numpy as np
+from pandas.tseries.frequencies import to_offset
+from pandas.core.groupby import DataFrameGroupBy
 
 from timely_beliefs.beliefs import classes
+from timely_beliefs.beliefs.probabilistic_utils import probabilistic_nan_mean
 from timely_beliefs import Sensor
 from timely_beliefs import BeliefSource
-=======
-from typing import Optional
-from datetime import timedelta
-
-import numpy as np
-import pandas as pd
-from pandas.tseries.frequencies import to_offset
-from pandas.core.groupby import DataFrameGroupBy
-
-from timely_beliefs.beliefs import classes
-from timely_beliefs.beliefs.probabilistic_utils import probabilistic_nan_mean
->>>>>>> 2c34f854
 
 
 def select_most_recent_belief(
@@ -33,23 +24,9 @@
 
     # Drop all but most recent belief
     if "belief_horizon" in indices:
-<<<<<<< HEAD
-        df = (
-            df.sort_values(by=["belief_horizon"], ascending=True)
-            .drop_duplicates(subset=["event_start"], keep="first")
-            .sort_values(by=["event_start"])
-        )
-    elif "belief_time" in indices:
-        df = (
-            df.sort_values(by=["belief_time"], ascending=True)
-            .drop_duplicates(subset=["event_start"], keep="last")
-            .sort_values(by=["event_start"])
-        )
-=======
         df = df.sort_values(by=["belief_horizon"], ascending=True).drop_duplicates(subset=["event_start", "cumulative_probability"], keep="first").sort_values(by=["event_start"])
     elif "belief_time" in indices:
         df = df.sort_values(by=["belief_time"], ascending=True).drop_duplicates(subset=["event_start", "cumulative_probability"], keep="last").sort_values(by=["event_start"])
->>>>>>> 2c34f854
     else:
         raise KeyError(
             "No belief_horizon or belief_time index level found in DataFrame."
@@ -59,11 +36,6 @@
     return df.set_index(indices)
 
 
-<<<<<<< HEAD
-def replace_multi_index_level(
-    df: "classes.BeliefsDataFrame", level: str, index: pd.Index
-) -> "classes.BeliefsDataFrame":
-=======
 def replace_multi_index_level(df: "classes.BeliefsDataFrame", level: str, index: pd.Index, intersection: bool = False) -> "classes.BeliefsDataFrame":
     """Replace one of the index levels of the multi-indexed DataFrame.
     :param: df: a BeliefsDataFrame (or just a multi-indexed DataFrame).
@@ -186,7 +158,6 @@
             df = df.append(replace_multi_index_level(df_slice, level="event_start", index=lvl0, intersection=True))
 
     return df
->>>>>>> 2c34f854
 
 
 def align_belief_times(slice: "classes.BeliefsDataFrame", unique_belief_times) -> "classes.BeliefsDataFrame":
@@ -243,11 +214,6 @@
     return df
 
 
-<<<<<<< HEAD
-    # Replace desired index level (as a column)
-    if isinstance(index, pd.DatetimeIndex):
-        df[level] = index.to_series(keep_tz=True, name="").reset_index()[index.name]
-=======
 def join_beliefs(slice: "classes.BeliefsDataFrame", output_resolution: timedelta, input_resolution: timedelta, distribution: Optional[str] = None) -> "classes.BeliefsDataFrame":
     """
     Determine the joint belief about the time-aggregated event.
@@ -268,7 +234,6 @@
         df = slice.groupby(
             [pd.Grouper(freq=to_offset(output_resolution).freqstr, level="event_start"), "belief_time", "source_id",
              ], group_keys=False).apply(lambda x: probabilistic_nan_mean(x, output_resolution, input_resolution, distribution=distribution))  # Todo: allow customisation for aggregating event values
->>>>>>> 2c34f854
     else:
         # Create new BeliefsDataFrame with upsampled event_start
         if input_resolution % output_resolution != timedelta():
@@ -278,9 +243,27 @@
              "cumulative_probability"], group_keys=False).apply(lambda x: upsample_event_start(x, output_resolution, input_resolution))
     return df
 
-<<<<<<< HEAD
-    # Convert columns to index levels (only columns that represent index levels)
-    return df.set_index(indices)
+
+def resample_event_start(df: "classes.BeliefsDataFrame", output_resolution: timedelta, input_resolution: timedelta, distribution: Optional[str] = None) -> "classes.BeliefsDataFrame":
+    """For a unique source id."""
+
+    # Determine unique set of belief times
+    unique_belief_times = np.sort(df.reset_index()["belief_time"].unique())  # Sorted from past to present
+
+    # Propagate beliefs so that each event has the same set of unique belief times
+    df = df.groupby(["event_start"], group_keys=False).apply(lambda x: align_belief_times(x, unique_belief_times))
+
+    # Resample to make sure the df slice contains events with the same frequency as the input_resolution
+    # (make nan rows if you have to)
+    # Todo: this is only necessary when the resampling policy for the event value needs to take into account nan values within the slice, so move it closer to the join_beliefs() method
+    # df = df.groupby(
+    #     [pd.Grouper(freq=to_offset(output_resolution).freqstr, level="event_start"), "belief_time", "source_id"]
+    # ).pipe(respect_event_resolution, input_resolution)
+
+    # For each unique belief time, determine the joint belief about the time-aggregated event
+    df = df.groupby(["belief_time"], group_keys=False).apply(lambda x: join_beliefs(x, output_resolution, input_resolution, distribution=distribution))
+
+    return df
 
 
 def load_time_series(
@@ -294,27 +277,4 @@
                 sensor=sensor, source=source, value=value, event_time=time, belief_horizon=belief_horizon
             )
         )
-    return beliefs
-=======
-
-def resample_event_start(df: "classes.BeliefsDataFrame", output_resolution: timedelta, input_resolution: timedelta, distribution: Optional[str] = None) -> "classes.BeliefsDataFrame":
-    """For a unique source id."""
-
-    # Determine unique set of belief times
-    unique_belief_times = np.sort(df.reset_index()["belief_time"].unique())  # Sorted from past to present
-
-    # Propagate beliefs so that each event has the same set of unique belief times
-    df = df.groupby(["event_start"], group_keys=False).apply(lambda x: align_belief_times(x, unique_belief_times))
-
-    # Resample to make sure the df slice contains events with the same frequency as the input_resolution
-    # (make nan rows if you have to)
-    # Todo: this is only necessary when the resampling policy for the event value needs to take into account nan values within the slice, so move it closer to the join_beliefs() method
-    # df = df.groupby(
-    #     [pd.Grouper(freq=to_offset(output_resolution).freqstr, level="event_start"), "belief_time", "source_id"]
-    # ).pipe(respect_event_resolution, input_resolution)
-
-    # For each unique belief time, determine the joint belief about the time-aggregated event
-    df = df.groupby(["belief_time"], group_keys=False).apply(lambda x: join_beliefs(x, output_resolution, input_resolution, distribution=distribution))
-
-    return df
->>>>>>> 2c34f854
+    return beliefs