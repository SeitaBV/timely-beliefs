--- conflicted
+++ resolved
@@ -28,19 +28,9 @@
     )
 
     if "belief_horizon" in df.index.names:
-<<<<<<< HEAD
         df = df.reset_index()
         df = df.loc[df["belief_horizon"] == df.groupby(["event_start", "source"])["belief_horizon"].transform(min)]
         return df.set_index(["event_start", "belief_horizon", "source", "cumulative_probability"])
-=======
-        return df.groupby(level=["event_start", "source"], group_keys=False).apply(
-            lambda x: x.xs(
-                min(x.lineage.belief_horizons),
-                level="belief_horizon",
-                drop_level=False,
-            )
-        )
->>>>>>> 97957f91
     elif "belief_time" in df.index.names:
         df = df.reset_index()
         df = df.loc[df["belief_time"] == df.groupby(["event_start", "source"])["belief_time"].transform(max)]
