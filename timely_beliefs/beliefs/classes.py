--- conflicted
+++ resolved
@@ -517,8 +517,7 @@
             return q
 
         # Main query
-<<<<<<< HEAD
-        q = session.query(
+        q = select(
             cls.event_start,
             cls.belief_horizon,
             cls.source_id,
@@ -526,9 +525,6 @@
             cls.event_value,
         ).filter(cls.sensor_id == sensor.id)
 
-=======
-        q = select(cls).filter(cls.sensor_id == sensor.id)
->>>>>>> 725ee199
         # Apply event time filter
         if not pd.isnull(event_starts_after):
             q = q.filter(cls.event_start >= event_starts_after)
@@ -609,8 +605,7 @@
             )
 
         # Build our DataFrame of beliefs
-<<<<<<< HEAD
-        df = pd.DataFrame(q.all())
+        df = pd.DataFrame(session.scalars(q).all())
         if df.empty:
             return BeliefsDataFrame(sensor=sensor)
 
@@ -622,10 +617,6 @@
 
         # Build our BeliefsDataFrame
         df = BeliefsDataFrame(df, sensor=sensor)
-=======
-        beliefs = session.scalars(q).all()
-        df = BeliefsDataFrame(sensor=sensor, beliefs=beliefs)
->>>>>>> 725ee199
 
         # Actually filter by belief time
         if beliefs_after is not None:
