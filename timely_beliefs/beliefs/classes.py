--- conflicted
+++ resolved
@@ -475,6 +475,21 @@
     def __finalize__(self, other, method=None, **kwargs):
         """Propagate metadata from other to self."""
         # merge operation: using metadata of the left object
+
+        # Check if sources have unique names
+        if hasattr(other, "objs"):
+            sources = []
+            for df in other.objs:
+                if "source" in df.index:
+                    sources.extend(df.index.get_level_values(level="source").unique().to_numpy(dtype="object"))
+            sources = set(sources)
+            source_names = set(source.name for source in sources)
+            if len(source_names) != len(sources):
+                raise ValueError(
+                    "Source names must be unique. Cannot initialise BeliefsDataFrame given the following unique sources:\n%s"
+                    % sources
+                )
+
         if method == "merge":
             for name in self._metadata:
                 object.__setattr__(self, name, getattr(other.left, name, None))
@@ -694,43 +709,6 @@
         )
         return self.append(BeliefsDataFrame(sensor=self.sensor, beliefs=beliefs))
 
-<<<<<<< HEAD
-    @property
-    def _constructor_sliced(self):
-        return BeliefsSeries
-
-    def __finalize__(self, other, method=None, **kwargs):
-        """Propagate metadata from other to self."""
-
-        # Check if sources have unique names
-        if hasattr(other, "objs"):
-            sources = []
-            for df in other.objs:
-                if "source" in df.index:
-                    sources.extend(df.index.get_level_values(level="source").unique().to_numpy(dtype="object"))
-            sources = set(sources)
-            source_names = set(source.name for source in sources)
-            if len(source_names) != len(sources):
-                raise ValueError(
-                    "Source names must be unique. Cannot initialise BeliefsDataFrame given the following unique sources:\n%s"
-                    % sources
-                )
-
-        # merge operation: using metadata of the left object
-        if method == "merge":
-            for name in self._metadata:
-                object.__setattr__(self, name, getattr(other.left, name, None))
-        # concat operation: using metadata of the first object
-        elif method == "concat":
-            for name in self._metadata:
-                object.__setattr__(self, name, getattr(other.objs[0], name, None))
-        else:
-            for name in self._metadata:
-                object.__setattr__(self, name, getattr(other, name, None))
-        return self
-
-=======
->>>>>>> 97957f91
     def convert_index_from_belief_time_to_horizon(self) -> "BeliefsDataFrame":
         return tb_utils.replace_multi_index_level(
             self, "belief_time", self.belief_horizons
