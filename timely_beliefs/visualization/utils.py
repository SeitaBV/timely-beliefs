from datetime import timedelta
from typing import List, Optional, Tuple

import altair as alt
import numpy as np
import pandas as pd

from timely_beliefs.beliefs import classes  # noqa: F401
from timely_beliefs.beliefs.probabilistic_utils import (
    get_nth_percentile_belief,
<<<<<<< HEAD
    get_mean_belief,
    get_median_belief,
=======
    interpret_complete_cdf,
>>>>>>> 97957f91
)
from timely_beliefs.visualization import graphs, selectors


def plot(
    bdf: "classes.BeliefsDataFrame",
    show_accuracy: bool = True,
    active_fixed_viewpoint_selector: bool = True,
    reference_source: "classes.BeliefSource" = None,
    ci: float = 0.9,
    intuitive_forecast_horizon: bool = True,
    interpolate: bool = True,
) -> alt.LayerChart:
    """Plot the BeliefsDataFrame with the Altair visualization library.

    :param bdf: The BeliefsDataFrame to visualize
    :param show_accuracy: If true, show additional graphs with accuracy over time and horizon
    :param active_fixed_viewpoint_selector: If true, fixed viewpoint beliefs can be selected
    :param reference_source: The BeliefSource serving as a reference for accuracy calculations
    :param ci: The confidence interval to highlight in the time series graph
    :param intuitive_forecast_horizon: If true, horizons are shown with respect to event start rather than knowledge time
    :param interpolate: If True, the time series chart shows a user-friendly interpolated line rather than more accurate stripes indicating average values
    :return: Altair LayerChart
    """

    # Validate input
    if reference_source is None:
        raise ValueError("Must set reference source.")

    # Set up data source
    bdf = bdf.copy()
    bdf["event_value"] = bdf["event_value"].astype(float)
    sensor_name = bdf.sensor.name
    sensor_unit = bdf.sensor.unit if bdf.sensor.unit != "" else "a.u."  # arbitrary unit
    plottable_df, belief_horizon_unit = prepare_df_for_plotting(
        bdf,
        ci=ci,
        show_accuracy=show_accuracy,
        reference_source=reference_source,
        intuitive_forecast_horizon=intuitive_forecast_horizon,
    )
    unique_belief_horizons = plottable_df["belief_horizon"].unique()
    event_value_range = (bdf.min()[0], bdf.max()[0])
    plottable_df = plottable_df.groupby(
        ["event_start", "source"], group_keys=False
    ).apply(
        lambda x: align_belief_horizons(x, unique_belief_horizons)
    )  # Propagate beliefs so that each event has the same set of unique belief horizons
    max_absolute_error = plottable_df["mae"].max() if show_accuracy is True else None

    # Construct base chart
    base = graphs.time_series_base_chart(
        plottable_df, belief_horizon_unit, intuitive_forecast_horizon
    )

    # Construct selectors
    time_window_selector = selectors.time_window_selector(base, interpolate)
    if show_accuracy is True:
        horizon_selection_brush = selectors.horizon_selection_brush(
            init_belief_horizon=unique_belief_horizons[0]
        )
        horizon_selector = selectors.horizon_selector(
            base.properties(width=1300),
            horizon_selection_brush,
            belief_horizon_unit,
            intuitive_forecast_horizon,
            unique_belief_horizons,
        )

    # Add generic filters to base chart
    base = base.transform_filter(selectors.source_selection_brush).transform_filter(
        selectors.time_selection_brush
    )
    if show_accuracy is True:
        filtered_base = base.transform_filter(horizon_selection_brush)
    else:
        filtered_base = base

    # Construct charts
    ts_chart = graphs.value_vs_time_chart(
        filtered_base,
        active_fixed_viewpoint_selector,
        sensor_name,
        sensor_unit,
        belief_horizon_unit,
        intuitive_forecast_horizon,
        interpolate,
        ci,
        event_value_range,
    )
    if show_accuracy is True:
        ha_chart = graphs.accuracy_vs_horizon_chart(
            base.properties(width=1300),
            horizon_selection_brush,
            belief_horizon_unit,
            intuitive_forecast_horizon,
            unique_belief_horizons,
        )
        hd_chart = graphs.source_vs_hour_chart(
            filtered_base.properties(height=290), sensor_unit, max_absolute_error
        )
        return (
            (
                (
                    (time_window_selector | selectors.source_selector(plottable_df))
                    & selectors.fixed_viewpoint_selector(
                        base,
                        active_fixed_viewpoint_selector=active_fixed_viewpoint_selector,
                    )
                    + ts_chart
                    | hd_chart
                )
                & (horizon_selector & ha_chart)
            )
            .configure_axis(grid=False)
            .configure_view(strokeWidth=0)
        )
    else:
        return (
            (
                (
                    time_window_selector
                    & selectors.fixed_viewpoint_selector(base) + ts_chart
                )
                | selectors.source_selector(plottable_df)
            )
            .configure_axis(grid=False)
            .configure_view(strokeWidth=0)
        )


def timedelta_to_human_range(s: pd.Series) -> Tuple[pd.Series, str]:
    """Convert a pandas Series of timedeltas to a pandas Series of floats,
    and derive a time unit (a string such as "years" or "minutes") that gives a nice human readable range of floats.
    For example:

    >>> import timely_beliefs as tb
    >>> horizons = tb.examples.temperature_df.convert_index_from_belief_time_to_horizon().reset_index()["belief_horizon"].drop_duplicates()
    >>> horizons  # This is going to look awkward as tick labels
    <<< 0     0 days 00:00:00
        1     0 days 01:00:00
        4     0 days 02:00:00
        7     0 days 03:00:00
        10    0 days 04:00:00
                    ...
        205   2 days 21:00:00
        208   2 days 22:00:00
        211   2 days 23:00:00
        214   3 days 00:00:00
        217   3 days 01:00:00
        Length: 74, dtype: timedelta64[ns]
    >>> from timely_beliefs.visualization.utils import timedelta_to_human_range
    >>> timedelta_to_human_range(horizons)  # This is human readable range, though
    <<< (0       0.0
        1       1.0
        4       2.0
        7       3.0
        10      4.0
               ...
        205    69.0
        208    70.0
        211    71.0
        214    72.0
        217    73.0
        Length: 74, dtype: float64, 'hours')
    """
    timedelta_span = max(s) - min(s)
    if timedelta_span >= timedelta(days=4 * 365.2425):
        s = s.apply(
            lambda x: x.days / 365.2425
            + (x.seconds + x.microseconds / 10 ** 6) / (365.2425 * 24 * 60 * 60)
        )
        time_unit = "years"
    elif timedelta_span >= timedelta(days=4):
        s = s.apply(
            lambda x: x.days + (x.seconds + x.microseconds / 10 ** 6) / (24 * 60 * 60)
        )
        time_unit = "days"
    elif timedelta_span >= timedelta(hours=4):
        s = s.apply(
            lambda x: x.days * 24 + (x.seconds + x.microseconds / 10 ** 6) / (60 * 60)
        )
        time_unit = "hours"
    elif timedelta_span >= timedelta(minutes=4):
        s = s.apply(
            lambda x: x.days * 24 * 60 + (x.seconds + x.microseconds / 10 ** 6) / 60
        )
        time_unit = "minutes"
    elif timedelta_span >= timedelta(seconds=4):
        s = s.apply(
            lambda x: x.days * 24 * 60 * 60 + x.seconds + x.microseconds / 10 ** 6
        )
        time_unit = "seconds"
    else:
        s = s.apply(lambda x: x.days * 24 * 60 * 60 * 10 ** 6 + x.microseconds)
        time_unit = "microseconds"
    return s, time_unit


def prepare_df_for_plotting(
    df: "classes.BeliefsDataFrame",
    ci: float = 0.95,
    show_accuracy: bool = False,
    reference_source: "classes.BeliefSource" = None,
    intuitive_forecast_horizon: bool = True,
) -> Tuple[pd.DataFrame, str]:
    """Convert a probabilistic BeliefsDataFrame to a Pandas DataFrame, and calculate accuracy metrics if needed.

    :param df: BeliefsDataFrame to visualize
    :param ci: Confidence interval (default is 95%)
    :param show_accuracy: If true, calculate accuracy for each (probabilistic or deterministic) belief
    :param reference_source: BeliefSource to indicate that the accuracy should be determined with respect to the beliefs held by the given source
    :param intuitive_forecast_horizon: if True, anchor horizons to event_start rather than knowledge_time
    :return: Two things:
    - a DataFrame with probabilistic beliefs mapped to three columns (lower_value, expected_value and upper_value),
    and horizons expressed as a (float) number of time units (e.g. days, hours or minutes), sorted by event_start,
    belief_horizon and source.
    - a string representing the time unit for the horizons
    """
    event_resolution = df.event_resolution
    df = df.convert_index_from_belief_horizon_to_time()
    if show_accuracy is True:
        reference_df = df.groupby(level="event_start").apply(
            lambda x: x.accuracy(reference_source=reference_source, lite_metrics=True)
        )
    else:
        reference_df = (
            df.set_reference_values(
                reference_source=reference_source, return_expected_value=True
            )
            .drop(columns="event_value")
            .for_each_belief(get_nth_percentile_belief, 50)
            .convert_index_from_belief_time_to_horizon()
            .droplevel("cumulative_probability")
        )
    df["belief_horizon"] = df.knowledge_times - df.belief_times
    if df.lineage.percentage_of_probabilistic_beliefs == 0:
        df = df.droplevel("cumulative_probability")
        df["expected_value"] = df["event_value"]
        df["upper_value"] = df["event_value"]
        df["lower_value"] = df["event_value"]
    else:
        df_ci0 = (
            df.for_each_belief(get_nth_percentile_belief, n=(1 - ci) * 100 / 2)
            .rename(columns={"event_value": "lower_value"})
            .droplevel("cumulative_probability")
            .drop("belief_horizon", axis=1)
        )
        df_exp = (
            df.for_each_belief(get_nth_percentile_belief, n=50)
            .rename(columns={"event_value": "expected_value"})
            .droplevel("cumulative_probability")
        )
        df_ci1 = (
            df.for_each_belief(get_nth_percentile_belief, n=100 - (1 - ci) * 100 / 2)
            .rename(columns={"event_value": "upper_value"})
            .droplevel("cumulative_probability")
            .drop("belief_horizon", axis=1)
        )
        df = pd.concat([df_ci0, df_exp, df_ci1], axis=1)
    df = df.reset_index().set_index(["event_start", "belief_horizon", "source"])
    df = pd.concat([df, reference_df], axis=1)
    df = df.reset_index().sort_values(
        ["event_start", "belief_horizon", "source"], ascending=[True, True, True]
    )
    if intuitive_forecast_horizon is True:
        df["belief_horizon"] = df["event_start"] - df["belief_time"]
    df["belief_horizon"], belief_horizon_unit = timedelta_to_human_range(
        df["belief_horizon"]
    )

    df["event_end"] = df["event_start"] + event_resolution
    df["source"] = df["source"].apply(lambda x: x.name)

    return df, belief_horizon_unit


def align_belief_horizons(
    df: pd.DataFrame, unique_belief_horizons: List[float]
) -> pd.DataFrame:
    applicable_horizons = sorted(
        [h for h in unique_belief_horizons if h <= max(df["belief_horizon"])],
        reverse=True,
    )
    # Build up input data for new BeliefsDataFrame
    data = []
    previous_slice_with_existing_belief_horizon = None
    for ubh in applicable_horizons:

        # Check if the unique belief horizon (ubh) is already in the DataFrame
        if ubh not in df["belief_horizon"].values:

            # If not already present, create a new row with the most recent belief
            if previous_slice_with_existing_belief_horizon is not None:
                previous_slice_with_existing_belief_horizon[
                    "belief_horizon"
                ] = ubh  # Update belief horizon to reflect propagation of beliefs over time
                data.extend(previous_slice_with_existing_belief_horizon.values.tolist())
        else:
            # If already present, copy the row (may be multiple rows in case of a probabilistic belief)
            slice_with_existing_belief_horizon = df.loc[df["belief_horizon"] == ubh]
            data.extend(slice_with_existing_belief_horizon.values.tolist())
            previous_slice_with_existing_belief_horizon = (
                slice_with_existing_belief_horizon
            )
    df2 = df.copy().iloc[0:0]
    df2 = df2.append(pd.DataFrame(data, columns=df2.columns))
    return df2


def ridgeline_plot(
    bdf,
    fixed_viewpoint: bool = False,
    distribution: str = "uniform",
    distribution_params: Optional[dict] = None,
    event_value_window: Optional[Tuple[float, float]] = None,
    step: int = 10,
    overlap: Optional[int] = None,
) -> alt.FacetChart:
    """
    Creates ridgeline plot

    :param bdf: BeliefsDataFrame
    :param fixed_viewpoint: boolean, if true create fixed viewpoint plot
    :param distribution: string, distribution name to use (discrete, gmm, normal or uniform)
    :param distribution_params: dict, optional additional parameters for the distribution
    :param event_value_window: optional tuple specifying an event value window for the x-axis
           (e.g. plot temperatures between -1 and 21 degrees Celsius)
    """
    df = interpret_and_sample_distribution_long_form(
        bdf, distribution=distribution, event_value_window=event_value_window, distribution_params=distribution_params,
    ).reset_index()
    df["belief_horizon"], belief_horizon_unit = timedelta_to_human_range(
        df["belief_horizon"]
    )

    # Set median and expected value for each belief horizon
    def calculate_averages(df):
        df["probability"] = df["probability"] / df["probability"].sum()  # Normalize
        df["cumulative_probability"] = df["probability"].cumsum()
        df["mean"] = get_mean_belief(df.set_index("cumulative_probability"))["event_value"].values[0]
        df["median"] = get_median_belief(df.set_index("cumulative_probability"))["event_value"].values[0]
        return df
    df = df.groupby("belief_horizon").apply(lambda x: calculate_averages(x))

    # Set default overlap based on the height of the top-most ridgeline.
    if overlap is None:
        top_overlap = 3
        highest_p = df["probability"].max()
        top_highest_p = df[df["belief_horizon"].values == df.tail(1)["belief_horizon"].values[0]]["probability"].max()
        ratio = top_highest_p / highest_p
        overlap = top_overlap / ratio

    probability_scale_range = (step, -step * overlap)

    deterministic_chart = graphs.deterministic_chart(probability_scale_range)
    probabilistic_chart = graphs.probabilistic_chart(
        probability_scale_range,
        belief_horizon_unit=belief_horizon_unit,
        sensor_name=bdf.sensor.name,
        sensor_unit=bdf.sensor.unit,
    )
    ridgeline_chart = (
        alt.layer(
            probabilistic_chart,
            deterministic_chart,
            selectors.ridgeline_selector(probability_scale_range, belief_horizon_unit),
            data=df,
        )
        .properties(height=step)
        .facet(
            row=alt.Row(
                "belief_horizon:N",
                sort="descending",
                title=("Upcoming " if fixed_viewpoint else "Previous ")
                + belief_horizon_unit,
                header=alt.Header(
                    labelAngle=0, labelAlign="right", format="%B"
                ),  # todo: set conditional labels once labelExpr finds its way from vega-lite to altair,
                #      so then we can choose to print e.g. 0, 6, 12, 18, 24 hours instead of all of 0 to 24 hours.
                #      See https://github.com/vega/vega-lite/issues/5310
            )
        )
        .properties(bounds="flush")
        .configure_facet(spacing=0)
        .configure_view(stroke=None)
        .configure_title(anchor="end")
    )
    return ridgeline_chart


def interpret_and_sample_distribution_long_form(
    df: "classes.BeliefsDataFrame",
    distribution: str = "uniform",
    distribution_params: Optional[dict] = None,
    event_value_window: Optional[Tuple[float, float]] = None,
) -> pd.DataFrame:
    """Interpret each probabilistic belief as a continuous or discrete distribution of possible outcomes (an openturns distribution),
    collect a sample of points that is adequate to draw its PDF (using the drawPDF attribute on openturns distributions),
    and concatenate those points for each belief to return a pandas DataFrame (long form) with the following columns:
    "event_value", "probability" and "belief_horizon".
    """
    frame = pd.DataFrame()
    for _group_index, df in df.for_each_belief():

        # Interpret CDF
        dist = interpret_complete_cdf(
            cdfs_p=[df.index.get_level_values("cumulative_probability").values],
            cdfs_v=[df["event_value"].values],
            distribution=distribution,
            distribution_params = distribution_params,
        )

        # Draw PDF
        graph = (
            dist[0].drawPDF(event_value_window[0], event_value_window[1])
            if event_value_window is not None
            else dist[0].drawPDF()
        )
        new_frame = pd.DataFrame(
            np.array(graph.getDrawable(0).getData()),
            columns=["event_value", "probability"],
        ).set_index("event_value")

        new_frame["belief_horizon"] = df.lineage.belief_horizons[0]

        frame = pd.concat([frame, new_frame]) if not frame.empty else new_frame

    return frame<|MERGE_RESOLUTION|>--- conflicted
+++ resolved
@@ -8,12 +8,9 @@
 from timely_beliefs.beliefs import classes  # noqa: F401
 from timely_beliefs.beliefs.probabilistic_utils import (
     get_nth_percentile_belief,
-<<<<<<< HEAD
     get_mean_belief,
     get_median_belief,
-=======
     interpret_complete_cdf,
->>>>>>> 97957f91
 )
 from timely_beliefs.visualization import graphs, selectors
 
