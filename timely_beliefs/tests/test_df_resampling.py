from datetime import datetime, timedelta
from typing import Callable, Optional

import pandas as pd
import pytest
import pytz
from pytest import approx

from timely_beliefs import BeliefsDataFrame, BeliefSource, Sensor, TimedBelief
from timely_beliefs.examples.beliefs_data_frames import sixteen_probabilistic_beliefs
from timely_beliefs.utils import replace_multi_index_level


@pytest.fixture(scope="function", autouse=True)
def df_wxyz(
    time_slot_sensor: Sensor, test_source_a: BeliefSource, test_source_b: BeliefSource
) -> Callable[[int, int, int, int, Optional[datetime]], BeliefsDataFrame]:
    """Convenient BeliefsDataFrame to run tests on.
    For a single sensor, it contains w events, for each of which x beliefs by y sources each (max 2),
    described by z probabilistic values (max 3).
    Note that the event resolution of the sensor is 15 minutes.
    """

    sources = [test_source_a, test_source_b]  # expand to increase max y
    cps = [0.1587, 0.5, 0.8413]  # expand to increase max z

    def f(w: int, x: int, y: int, z: int, start: Optional[datetime] = None):
        if start is None:
            start = datetime(2000, 1, 3, 9, tzinfo=pytz.utc)

        # Build up a BeliefsDataFrame with various events, beliefs, sources and probabilistic accuracy (for a single sensor)
        beliefs = [
            TimedBelief(
                source=sources[s],
                sensor=time_slot_sensor,
                value=1000 * e + 100 * b + 10 * s + p,
                belief_time=datetime(2000, 1, 1, tzinfo=pytz.utc) + timedelta(hours=b),
                event_start=start + timedelta(hours=e),
                cumulative_probability=cps[p],
            )
            for e in range(w)  # w events
            for b in range(x)  # x beliefs
            for s in range(y)  # y sources
            for p in range(z)  # z cumulative probabilities
        ]
        return BeliefsDataFrame(sensor=time_slot_sensor, beliefs=beliefs)

    return f


@pytest.fixture(scope="function", autouse=True)
def df_4323(
    time_slot_sensor: Sensor,
    test_source_a: BeliefSource,
    test_source_b: BeliefSource,
    df_wxyz: Callable[[int, int, int, int, Optional[datetime]], BeliefsDataFrame],
) -> BeliefsDataFrame:
    """Convenient BeliefsDataFrame to run tests on.
    For a single sensor, it contains 4 events, for each of which 3 beliefs by 2 sources each, described by 3
    probabilistic values.
    Note that the event resolution of the sensor is 15 minutes.
    """
    start = pytz.timezone("utc").localize(datetime(2000, 1, 3, 9,))
    return df_wxyz(4, 3, 2, 3, start)


def test_replace_index_level_with_intersect(df_4323):
    """Test replacing an index level.
    First test deterministic beliefs, then probabilistic beliefs."""

    df = df_4323.xs(0.5, level="cumulative_probability", drop_level=False)
    df = replace_multi_index_level(
        df,
        "event_start",
        pd.date_range(
            start=df.index.get_level_values(0)[0],
            periods=1,
            freq=df.sensor.event_resolution,
        ),
        intersection=True,
    )
    assert len(df.index) == 6  # 2 sources each having 3 deterministic beliefs
    df = replace_multi_index_level(df, "event_start", pd.Index([]), intersection=True)
    assert len(df.index) == 0

    df = df_4323
    df = replace_multi_index_level(
        df,
        "event_start",
        pd.date_range(
            start=df.index.get_level_values(0)[0],
            periods=1,
            freq=df.sensor.event_resolution,
        ),
        intersection=True,
    )
    assert (
        len(df.index) == 18
    )  # 2 sources each having 3 probabilistic beliefs with 3 probabilistic values
    df = replace_multi_index_level(df, "event_start", pd.Index([]), intersection=True)
    assert len(df.index) == 0


def test_downsample_twice_upsample_once(df_4323):
    """Test piping of resampling methods.
    First resample to daily values, then two-daily values, then back to daily values.
    Even with all original values falling within a single day,
    the final result should have separate (and equal) values for two days."""
    df = df_4323.xs(0.5, level="cumulative_probability", drop_level=False)
    df = df.resample_events(timedelta(days=1))
    assert df.event_resolution == timedelta(days=1)
    assert (
        df.index.get_level_values(level="event_start").nunique() == 1
    )  # All events fall within the same day
    assert pd.Timestamp(
        df.index.get_level_values(level="event_start").values.tolist()[0]
    ) == pd.Timestamp(datetime(2000, 1, 3, 9))
    assert (
        len(df.index) == 6
    )  # 2 sources each having 3 deterministic beliefs about 1 event
    assert df["event_value"].values.tolist() == [
        1501 + 100 * b + 10 * s for b in range(3) for s in range(2)
    ]
    assert len(df.knowledge_times.unique()) == 1
    assert df.knowledge_times.unique()[0] == pd.Timestamp(
        "2000-01-04 09:00", tzinfo=pytz.utc
    )

    df = df.resample_events(timedelta(days=2))
    assert df.event_resolution == timedelta(days=2)
    assert (
        df.index.get_level_values(level="event_start").nunique() == 1
    )  # All events fall within the same 2 days
    assert (
        len(df.index) == 6
    )  # 2 sources each having 3 deterministic beliefs about 1 event
    assert df["event_value"].values.tolist() == [
        1501 + 100 * b + 10 * s for b in range(3) for s in range(2)
    ]
    assert len(df.knowledge_times.unique()) == 1
    assert df.knowledge_times.unique()[0] == pd.Timestamp(
        "2000-01-05 09:00", tzinfo=pytz.utc
    )

    df = df.resample_events(timedelta(days=1))
    assert df.event_resolution == timedelta(days=1)
    assert (
        df.index.get_level_values(level="event_start").nunique() == 2
    )  # We have events for both days now
    assert (
        len(df.index) == 12
    )  # 2 sources each having 3 deterministic beliefs about 2 events
    assert df["event_value"].values.tolist() == [
        1501 + 100 * b + 10 * s + 0 * e
        for e in range(2)
        for b in range(3)
        for s in range(2)
    ]
    assert len(df.knowledge_times.unique()) == 2
    assert df.knowledge_times.unique()[0] == pd.Timestamp(
        "2000-01-04 09:00", tzinfo=pytz.utc
    )
    assert df.knowledge_times.unique()[1] == pd.Timestamp(
        "2000-01-05 09:00", tzinfo=pytz.utc
    )


def test_upsample_probabilistic(df_4323, test_source_a: BeliefSource):
    """Test upsampling probabilistic beliefs."""
    df = df_4323
    df = df.resample_events(timedelta(minutes=5))
    assert df.event_resolution == timedelta(minutes=5)
    assert (
        df.index.get_level_values(level="event_start").nunique() == 3 * 4
    )  # We have 3 events per quarterhour now
    assert df.xs(datetime(2000, 1, 1), level="belief_time").xs(
        test_source_a, level="source"
    )["event_value"].values.tolist()[0:9] == [0, 1, 2, 0, 1, 2, 0, 1, 2]


def test_downsample_probabilistic(df_4323, test_source_a: BeliefSource):
    """Test downsampling probabilistic beliefs."""
    df = df_4323
    df = df.resample_events(timedelta(hours=2))
    assert df.event_resolution == timedelta(hours=2)
    # Half of the events are binned together, with two 3-valued probabilistic beliefs turned into one 5-valued belief
    assert len(df) == 72 / 2 + 72 / 2 * 5 / 6
    cdf = (
        df.xs(datetime(2000, 1, 3, 10), level="event_start")
        .xs(datetime(2000, 1, 1), level="belief_time")
        .xs(test_source_a, level="source")
    )
    cdf_p = cdf.index.get_level_values(level="cumulative_probability")
    assert cdf_p[0] == approx(
        0.1587 ** 2
    )  # 1 combination yields the 1st unique possible outcome
    assert cdf_p[1] - cdf_p[0] == approx(
        (0.1587 * (0.5 - 0.1587)) * 2
    )  # 2 combinations yield the 2nd outcome
    assert cdf_p[2] - cdf_p[1] == approx(
        0.1587 * (1.0 - 0.5) * 2 + (0.5 - 0.1587) ** 2
    )  # 3 for the 3rd
    assert cdf_p[3] - cdf_p[2] == approx(
        ((0.5 - 0.1587) * (1.0 - 0.5)) * 2
    )  # 2 for the 4th
    assert cdf_p[4] - cdf_p[3] == approx((1.0 - 0.5) ** 2)  # 1 for the 5th


# def test_downsample_probabilistic_with_autocorrelation(df_4323):
#     """Test downsampling probabilistic beliefs with autocorrelation (apply a copula)."""
#     df = df_4323
#     df.compute_autocorrelation()
#     df = df.resample_events(timedelta(hours=2))
#     assert df.event_resolution == timedelta(hours=2)
#     # Half of the events are binned together, with two 3-valued probabilistic beliefs turned into one 5-valued belief
#     assert len(df) == 72/2 + 72/2*5/6


def test_rolling_horizon_probabilistic(df_4323):
    """Test whether probabilistic beliefs stay probabilistic when selecting a rolling horizon."""
    df = df_4323.rolling_viewpoint(belief_horizon=timedelta(days=2))
    assert (
        len(df) == 4 * 1 * 2 * 3
    )  # 4 events, 1 belief, 2 sources and 3 probabilistic values


def test_percentages_and_accuracy_of_probabilistic_model(df_4323: BeliefsDataFrame):
    df = df_4323
    assert df.lineage.number_of_probabilistic_beliefs == 24
    assert df.lineage.percentage_of_probabilistic_beliefs == 1
    assert df.lineage.percentage_of_deterministic_beliefs == 0
    assert df.lineage.probabilistic_depth == 3

    df = sixteen_probabilistic_beliefs()
    assert df.lineage.number_of_probabilistic_beliefs == 16
    assert df.lineage.percentage_of_probabilistic_beliefs == 1
    assert df.lineage.percentage_of_deterministic_beliefs == 0
    assert df.lineage.probabilistic_depth == (8 * 3 + 8 * 2) / 16


def test_downsample_once_upsample_once_around_dst(
    df_wxyz: Callable[[int, int, int, int, Optional[datetime]], BeliefsDataFrame]
):
    start = pytz.timezone("Europe/Amsterdam").localize(datetime(2020, 3, 29, 0))
    df = df_wxyz(25, 1, 1, 1, start)  # 1 deterministic belief per event
    print(df)
    event_resolution_1 = timedelta(hours=24)
    df_resampled_1 = df.resample_events(
        event_resolution_1, keep_only_most_recent_belief=True
    )  # enables fast track resampling for 1 deterministic belief per event
    print(df_resampled_1)
    # todo: uncomment if this is ever fixed: https://github.com/pandas-dev/pandas/issues/35248
    # assert df_resampled_1.index.get_level_values("event_start")[1] == pd.Timestamp(start) + event_resolution
    assert len(df_resampled_1) == 2 * event_resolution_1 / event_resolution_1  # 2
    assert df_resampled_1.sensor == df.sensor
    assert df_resampled_1.event_resolution == event_resolution_1
    event_resolution_2 = timedelta(minutes=5)
    df_resampled_2 = df_resampled_1.resample_events(
        event_resolution_2, keep_only_most_recent_belief=True
    )
    pd.set_option("display.max_rows", None)
    print(df_resampled_2)
    assert len(df_resampled_2) == 2 * event_resolution_1 / event_resolution_2  # 12*24*2
    assert (
        df_resampled_2.index.get_level_values("event_start")[1]
        == pd.Timestamp(start) + event_resolution_2
    )
    assert df_resampled_2.sensor == df.sensor
    assert df_resampled_2.event_resolution == event_resolution_2


<<<<<<< HEAD
def test_resample_with_belief_horizon(df_4323: BeliefsDataFrame):
    # GH 25
    df = df_4323.convert_index_from_belief_time_to_horizon()
    assert "belief_horizon" in df.index.names
    df = df.resample_events(timedelta(hours=1))
    assert df.sensor == df_4323.sensor
    assert "belief_horizon" in df.index.names
=======
def test_groupby_preserves_metadata(df_4323: BeliefsDataFrame):
    df = df_4323
    grouper = df.groupby("event_start")
    groups = list(grouper.__iter__())
    slice_0 = groups[0][1]
    assert slice_0.sensor == df.sensor
    df_2 = grouper.apply(lambda x: x.head(1))
    assert df_2.sensor == df.sensor
>>>>>>> 333624e5
<|MERGE_RESOLUTION|>--- conflicted
+++ resolved
@@ -269,7 +269,6 @@
     assert df_resampled_2.event_resolution == event_resolution_2
 
 
-<<<<<<< HEAD
 def test_resample_with_belief_horizon(df_4323: BeliefsDataFrame):
     # GH 25
     df = df_4323.convert_index_from_belief_time_to_horizon()
@@ -277,7 +276,8 @@
     df = df.resample_events(timedelta(hours=1))
     assert df.sensor == df_4323.sensor
     assert "belief_horizon" in df.index.names
-=======
+
+
 def test_groupby_preserves_metadata(df_4323: BeliefsDataFrame):
     df = df_4323
     grouper = df.groupby("event_start")
@@ -285,5 +285,4 @@
     slice_0 = groups[0][1]
     assert slice_0.sensor == df.sensor
     df_2 = grouper.apply(lambda x: x.head(1))
-    assert df_2.sensor == df.sensor
->>>>>>> 333624e5
+    assert df_2.sensor == df.sensor