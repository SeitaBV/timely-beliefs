--- conflicted
+++ resolved
@@ -52,11 +52,7 @@
     "pandas >= 1.1.5, < 1.3; python_version == '3.7'",
     # https://github.com/SeitaBV/timely-beliefs/issues/148
     "pandas >= 1.4.0, != 2.1.0, !=2.1.1; python_version > '3.7'",
-<<<<<<< HEAD
-    # https://github.com/SeitaBV/timely-beliefs/issues/177
-=======
     # https://github.com/SeitaBV/timely-beliefs/issues/189
->>>>>>> e9ffb4d9
     "pandas < 2.2.2; python_version >= '3.11'",
     # scipy's setup requires minimal Python versions
     "scipy<1.6; python_version <= '3.6'",
